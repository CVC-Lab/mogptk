import numpy as np
from .model import model
from .kernels import CrossSpectralMixture, Noise
from .sm import _estimate_from_sm

class CSM(model):
    """
    Cross Spectral Mixture kernel [1] with Q components and Rq latent functions.

    The model contain the dataset and the associated gpflow model, 
    when the mogptk.Model is instanciated the gpflow model is built 
    using random parameters.

    Args:
        dataset (mogptk.dataset.DataSet): DataSet object of data for all channels.
        Q (int, optional): Number of components.
        Rq (int, optional): Sub components por components.
        name (str, optional): Name of the model.
        likelihood (gpflow.likelihoods, optional): Likelihood to use from GPFlow, if None a default exact inference Gaussian likelihood is used.
        variational (bool, optional): If True, use variational inference to approximate function values as Gaussian. If False it will use Monte Carlo Markov Chain.
        sparse (bool, optional): If True, will use sparse GP regression.
        like_params (dict, optional): Parameters to GPflow likelihood.

    Examples:

    >>> import numpy as np
    >>> t = np.linspace(0, 10, 100)
    >>> y1 = np.sin(0.5 * t)
    >>> y2 = 2 * np.sin(0.2 * t)
    >>> import mogptk
    >>> data_list = []
    >>> mogptk.data_list.append(mogptk.Data(t, y1))
    >>> mogptk.data_list.append(mogptk.Data(t, y2))
    >>> model = mogptk.CSM(data_list, Q=2)
    >>> model.build()
    >>> model.train()
    >>> model.plot_prediction()

    [1] K.R. Ulrich et al, "GP Kernels for Cross-Spectrum Analysis", Advances in Neural Information Processing Systems 28, 2015
    """
    def __init__(self, dataset, Q=1, Rq=1, name="CSM", likelihood=None, variational=False, sparse=False, like_params={}):
        if Rq != 1:
            raise Exception("Rq != 1 is not (yet) supported") # TODO: support

        model.__init__(self, name, dataset)
        self.Q = Q
        self.Rq = Rq

        for q in range(self.Q):
            kernel = CrossSpectralMixture(
                self.dataset.get_input_dims()[0],
                self.dataset.get_output_dims(),
                self.Rq,
            )
            if q == 0:
                kernel_set = kernel
            else:
                kernel_set += kernel
        kernel_set += Noise(self.dataset.get_input_dims()[0], self.dataset.get_output_dims())
        self._build(kernel_set, likelihood, variational, sparse, like_params)
    
    def estimate_params(self, method='BNSE', sm_method='BNSE', sm_opt='BFGS', sm_maxiter=3000, plot=False):
        """
        Estimate kernel parameters.

        The initialization can be done in two ways, the first by estimating the PSD via 
        BNSE (Tobar 2018) and then selecting the greater Q peaks in the estimated spectrum,
        the peaks position, magnitude and width initialize the mean, magnitude and variance
        of the kernel respectively.
        The second way is by fitting independent Gaussian process for each channel, each one
        with SM kernel, using the fitted parameters for initial values of the multioutput kernel.

        In all cases the noise is initialized with 1/30 of the variance 
        of each channel.

        Args:
            method (str, optional): Method of estimation, possible values are 'BNSE' and 'SM'.
            sm_method (str, optional): Method of estimating SM kernels. Only valid in 'SM' mode.
            sm_opt (str, optional): Optimization method for SM kernels. Only valid in 'SM' mode.
            sm_maxiter (str, optional): Maximum iteration for SM kernels. Only valid in 'SM' mode.
            plot (bool, optional): Show the PSD of the kernel after fitting SM kernels. Only valid in 'SM' mode.
        """

        if method == 'BNSE':
            amplitudes, means, variances = self.dataset.get_bnse_estimation(self.Q)
<<<<<<< HEAD
            if len(amplitudes) == 0:
                logger.warning('BNSE could not find peaks for CSM')
                return

=======

            constant = np.empty((self.Q, self.Rq, self.dataset.get_output_dims()))
>>>>>>> e3a2db07
            for q in range(self.Q):
                for channel in range(len(self.dataset)):
                    constant[q, :,channel] = amplitudes[channel][:,q].mean()
            
<<<<<<< HEAD
                if not np.isclose(constant.max(), 0.0):
                    constant = constant / constant.max()
=======
>>>>>>> e3a2db07
                mean = np.array(means)[:,:,q].mean(axis=0)
                variance = np.array(variances)[:,:,q].mean(axis=0)

                self.set_parameter(q, 'mean', mean * 2 * np.pi)
                self.set_parameter(q, 'variance', variance * 5)

            # normalize proportional to channel variance
            for channel, data in enumerate(self.dataset):
                if constant[:, :, channel].sum()==0:
                    raise Exception("Sum of magnitudes equal to zero")
                constant[:, :, channel] = constant[:, :, channel] / constant[:, :, channel].sum() * data.Y[data.mask].var()

            for q in range(self.Q):
                self.set_parameter(q, 'constant', constant[q, :, :])


        elif method == 'SM':
            params = _estimate_from_sm(self.dataset, self.Q, method=sm_method, optimizer=sm_opt, maxiter=sm_maxiter, plot=plot)
            constant = np.empty((self.Q, self.Rq, self.dataset.get_output_dims()))

            for q in range(self.Q):
                constant[q, :, :] = params[q]['weight'].mean(axis=0).reshape(self.Rq, -1)
                self.set_parameter(q, 'mean', params[q]['mean'].mean(axis=1))
                self.set_parameter(q, 'variance', params[q]['scale'].mean(axis=1) * 2)

            # normalize proportional to channel variance
            for channel, data in enumerate(self.dataset):
                if constant[:, :, channel].sum()==0:
                    raise Exception("Sum of magnitudes equal to zero")
                constant[:, :, channel] = constant[:, :, channel] / constant[:, :, channel].sum() * data.Y[data.mask].var()
                
            for q in range(self.Q):
                self.set_parameter(q, 'constant', constant[q, :, :])
        else:
            raise Exception("possible methods of estimation are either 'BNSE' or 'SM'")

        noise = np.empty((self.dataset.get_output_dims()))
        for i, channel in enumerate(self.dataset):
            noise[i] = (channel.Y).var() / 30
        self.set_param(self.Q, 'noise', noise)<|MERGE_RESOLUTION|>--- conflicted
+++ resolved
@@ -83,24 +83,15 @@
 
         if method == 'BNSE':
             amplitudes, means, variances = self.dataset.get_bnse_estimation(self.Q)
-<<<<<<< HEAD
             if len(amplitudes) == 0:
                 logger.warning('BNSE could not find peaks for CSM')
                 return
 
-=======
-
             constant = np.empty((self.Q, self.Rq, self.dataset.get_output_dims()))
->>>>>>> e3a2db07
             for q in range(self.Q):
                 for channel in range(len(self.dataset)):
                     constant[q, :,channel] = amplitudes[channel][:,q].mean()
             
-<<<<<<< HEAD
-                if not np.isclose(constant.max(), 0.0):
-                    constant = constant / constant.max()
-=======
->>>>>>> e3a2db07
                 mean = np.array(means)[:,:,q].mean(axis=0)
                 variance = np.array(variances)[:,:,q].mean(axis=0)
 
@@ -109,13 +100,10 @@
 
             # normalize proportional to channel variance
             for channel, data in enumerate(self.dataset):
-                if constant[:, :, channel].sum()==0:
-                    raise Exception("Sum of magnitudes equal to zero")
                 constant[:, :, channel] = constant[:, :, channel] / constant[:, :, channel].sum() * data.Y[data.mask].var()
 
             for q in range(self.Q):
                 self.set_parameter(q, 'constant', constant[q, :, :])
-
 
         elif method == 'SM':
             params = _estimate_from_sm(self.dataset, self.Q, method=sm_method, optimizer=sm_opt, maxiter=sm_maxiter, plot=plot)
@@ -128,8 +116,6 @@
 
             # normalize proportional to channel variance
             for channel, data in enumerate(self.dataset):
-                if constant[:, :, channel].sum()==0:
-                    raise Exception("Sum of magnitudes equal to zero")
                 constant[:, :, channel] = constant[:, :, channel] / constant[:, :, channel].sum() * data.Y[data.mask].var()
                 
             for q in range(self.Q):
