--- conflicted
+++ resolved
@@ -50,24 +50,7 @@
     m.build() # TODO: should not be necessary
     return m
 
-<<<<<<< HEAD
-def _estimate_from_sm(data, Q, init='BNSE', method='BFGS', maxiter=1000, plot=False):
-=======
-def _transform_data_mogp(x, y):
-    chan = []
-    for channel in range(len(x)):
-        chan.append(channel * np.ones(len(x[channel])))
-    chan = np.concatenate(chan).reshape(-1, 1)
-    
-    x = np.concatenate(x)
-    x = np.concatenate((chan, x), axis=1)
-    if y == None:
-        return x
-
-    y = np.concatenate(y).reshape(-1, 1)
-    return x, y
-
-
+# TODO
 def _estimate_noise_var(data):
     """
     Estimate noise variance with a tenth of the channel variance
@@ -84,7 +67,6 @@
 
 
 def _estimate_from_sm(data, Q, init='BNSE', method='BFGS', maxiter=2000, plot=False, fix_means=False):
->>>>>>> 93355c7a
     """
     Estimate kernel param with single ouput GP-SM
 
@@ -694,7 +676,6 @@
         else:
             raise Exception("possible modes are either 'BNSE' or 'SM'")
 
-<<<<<<< HEAD
 class SM_LMC(model):
     """
     Spectral Mixture - Linear Model of Coregionalization kernel with Q components and Rq latent functions.
@@ -713,13 +694,6 @@
         if Rq != 1:
             raise Exception("Rq != 1 is not (yet) supported") # TODO: support
         self.Rq = Rq
-=======
-        # noise init
-        self.params[self.Q]['noise'] = _estimate_noise_var(self.data)
-
-    def _transform_data(self, x, y=None):
-        return _transform_data_mogp(x, y)
->>>>>>> 93355c7a
 
         for q in range(self.Q):
             kernel = SpectralMixtureLMC(
@@ -759,6 +733,8 @@
         """
         # data = self.data.copy()
         # data.normalize()
+        
+        self.params[self.Q]['noise'] = _estimate_noise_var(self.data)
         
         if method=='BNSE':
             means = np.zeros((self.get_input_dims(), self.Q))
@@ -818,10 +794,9 @@
         else:
             raise Exception("possible modes are either 'BNSE' or 'SM'")
 
-<<<<<<< HEAD
-class CG(model):
-    """
-    CG is the Convolutional Gaussian kernel with Q components.
+class CONV(model):
+    """
+    CONV is the Convolutional Gaussian kernel with Q components.
         
     Args:
         dataset (DataSet): DataSet object of data for all channels.
@@ -834,15 +809,6 @@
         like_params (dict): Parameters to GPflow likelihood.
     """
     def __init__(self, dataset, Q=1, name="CG", likelihood=None, variational=False, sparse=False, like_params={}):
-=======
-        # noise init
-        self.params[self.Q]['noise'] = _estimate_noise_var(self.data)
-
-    def _transform_data(self, x, y=None):
-        return _transform_data_mogp(x, y)
-
-    def _kernel(self):
->>>>>>> 93355c7a
         for q in range(self.Q):
             kernel = ConvolutionalGaussianOLD(
                 self.get_input_dims(),
@@ -853,29 +819,7 @@
             else:
                 kernel_set += kernel
         kernel_set += Noise(self.get_input_dims(), self.get_output_dims())
-
-<<<<<<< HEAD
         model.__init__(self, name, dataset, kernel_set, likelihood, variational, sparse, like_params)
-=======
-class CG(model):
-    """
-    CG is the Convolutional Gaussian kernel with Q components.
-    """
-    def __init__(self, data, Q=1, name="CG"):
-        model.__init__(self, name, data, Q)
-        
-        input_dims = self.get_input_dims()
-        output_dims = self.get_output_dims()
-        for _ in range(Q):
-            self.params.append({
-                "constant": np.random.random((output_dims)),
-                "variance": np.random.random((input_dims, output_dims)),
-                "latent_variance": np.random.random((input_dims)),
-            })
-        self.params.append({
-            "noise": np.random.random((output_dims)),
-        })
->>>>>>> 93355c7a
 
     def init_params(self, sm_init='random', sm_method='BFGS', sm_maxiter=2000, plot=False):
         """
@@ -904,32 +848,10 @@
 
         for q in range(self.Q):
             self.params[q]["variance"] = params[q]['scale']
-<<<<<<< HEAD
-=======
             self.params[q]["constant"] = params[q]['weight'].mean(axis=0)
 
             self.params[q]["constant"] = self.params[q]["constant"] / self.params[q]["constant"].mean()
 
         # noise init
         self.params[self.Q]['noise'] = _estimate_noise_var(self.data)
-
-    def _transform_data(self, x, y=None):
-        return _transform_data_mogp(x, y)
-
-    def _kernel(self):
-        for q in range(self.Q):
-            kernel = ConvolutionalGaussian(
-                self.get_input_dims(),
-                self.get_output_dims(),
-                self.params[q]["constant"],
-                self.params[q]["variance"],
-                self.params[q]["latent_variance"],
-            )
-            if q == 0:
-                kernel_set = kernel
-            else:
-                kernel_set += kernel
-        kernel_set += Noise(self.get_input_dims(), self.get_output_dims(), self.params[len(self.params)-1]["noise"])
-        return kernel_set
->>>>>>> 93355c7a
     