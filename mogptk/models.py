--- conflicted
+++ resolved
@@ -260,13 +260,8 @@
         if mode=='BNSE':
             self.init_means()
 
-<<<<<<< HEAD
         elif mode=='full':
             params = _estimate_from_sm(self.data, self.Q, init=sm_init, method=sm_method, maxiter=sm_maxiter, plot=plot)
-=======
-        elif mode=='SM':
-            params = estimate_from_sm(self.data, self.Q, init=sm_init, method=sm_method, maxiter=sm_maxiter, plot=plot)
->>>>>>> cf95a196
             for q in range(self.Q):
                 self.params[q]["magnitude"] = np.average(params[q]['weight'], axis=0)
                 self.params[q]["mean"] = params[q]['mean']
