--- conflicted
+++ resolved
@@ -69,17 +69,12 @@
         if method == 'SM':
             params = _estimate_from_sm(self.dataset, self.Q, method=sm_method, optimizer=sm_opt, maxiter=sm_maxiter, plot=plot, fix_means=True)
             for q in range(self.Q):
-<<<<<<< HEAD
                 constant = params[q]['weight'].mean(axis=0)
                 if not np.isclose(params[q]['weight'].mean(), 0.0):
                     constant /= params[q]['weight'].mean()
 
-                self.set_param(q, 'constant', constant)
-                self.set_param(q, 'variance', params[q]['scale'])
-=======
-                self.set_parameter(q, 'constant', params[q]['weight'].mean(axis=0) / params[q]['weight'].mean())
+                self.set_parameter(q, 'constant', constant)
                 self.set_parameter(q, 'variance', params[q]['scale'])
->>>>>>> ee59e2de
         else:
             raise Exception("possible methods of estimation are either 'SM'")
 
