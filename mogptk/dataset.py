import numpy as np
import pandas as pd
from .data import *
import matplotlib.pyplot as plt

def LoadCSV(filename, x_col=0, y_col=1, name=None, formats={}, **kwargs):
    """
    LoadCSV loads a dataset from a given CSV file. It loads in x_cols as the names of the input dimension columns, and y_cols the name of the output columns. Setting a formatter for a column will enable parsing for example date fields such as '2019-03-01'. A filter can be set to filter out data from the CSV, such as ensuring that another column has a certain value.
    Args:
        filename (str): CSV filename.
        x_col (int, str, list of int or str): Names or indices of X column(s) in CSV.
        y_col (int, str, list of int or str): Names or indices of Y column(s) in CSV.
        name (str, list, optional): Name or names of data channels.
        formats (dict, optional): Dictionary with x_col values as keys containing FormatNumber (default), FormatDate, FormetDateTime, ...
        **kwargs: Additional keyword arguments for csv.DictReader.

    Returns:
        mogptk.data.Data or mogptk.dataset.DataSet

    Examples:
        >>> LoadCSV('gold.csv', 'Date', 'Price', name='Gold', formats={'Date': FormatDate})
        <mogptk.dataset.DataSet at ...>
        >>> LoadCSV('gold.csv', 'Date', 'Price', sep=' ', quotechar='|')
        <mogptk.dataset.DataSet at ...>
    """

    df = pd.read_csv(filename, **kwargs)
    return LoadDataFrame(df, x_col, y_col, name, formats)

def LoadDataFrame(df, x_col=0, y_col=1, name=None, formats={}):
    """
    LoadDataFrame loads a DataFrame from Pandas. It loads in x_cols as the names of the input dimension columns, and y_cols the names of the output columns. Setting a formatter for a column will enable parsing for example date fields such as '2019-03-01'. A filter can be set to filter out data from the CSV, such as ensuring that another column has a certain value.

    Args:
        df (pandas.DataFrame): The Pandas DataFrame.
        x_col (int, str, list of int or str): Names or indices of X column(s) in DataFrame.
        y_col (int, str, list of int or str): Names or indices of Y column(s) in DataFrame.
        name (str, list of str, optional): Name or names of data channels.
        formats (dict, optional): Dictionary with x_col values as keys containing FormatNumber (default), FormatDate, FormetDateTime, ...

    Returns:
        mogptk.data.Data or mogptk.dataset.DataSet

    Examples:
        >>> df = pd.DataFrame(...)
        >>> LoadDataFrame(df, 'Date', 'Price', name='Gold')
        <mogptk.dataset.DataSet at ...>
    """

    if (not isinstance(x_col, list) or not all(isinstance(item, int) for item in x_col) and not all(isinstance(item, str) for item in x_col)) and not isinstance(x_col, int) and not isinstance(x_col, str):
        raise ValueError("x_col must be integer, string or list of integers or strings")
    if (not isinstance(y_col, list) or not all(isinstance(item, int) for item in y_col) and not all(isinstance(item, str) for item in y_col)) and not isinstance(y_col, int) and not isinstance(y_col, str):
        raise ValueError("y_col must be integer, string or list of integers or strings")

    if not isinstance(x_col, list):
        x_col = [x_col]
    if not isinstance(y_col, list):
        y_col = [y_col]

    if name == None:
        name = [None] * len(y_col)
    else:
        if not isinstance(name, list):
            name = [name]
        if len(y_col) != len(name):
            raise ValueError("y_col and name must be of the same length")

    # if columns are indices, convert to column names
    if all(isinstance(item, int) for item in x_col):
        x_col = [df.columns[item] for item in x_col]
    if all(isinstance(item, int) for item in y_col):
        y_col = [df.columns[item] for item in y_col]

    df = df[x_col + y_col]
    if len(df.index) == 0:
        raise ValueError("dataframe cannot be empty")
<<<<<<< HEAD
    #df = df.dropna()
    #if len(df.index) == 0:
    #    raise ValueError("dataframe has NaN values for every row, consider selecting X and Y columns that have valid values by setting x_col and y_col")
=======

    if len(df.index) == 0:
        raise ValueError("dataframe has NaN values for every row, consider selecting X and Y columns that have valid values by setting x_col and y_col")
>>>>>>> ee59e2de

    input_dims = len(x_col)
    x_data = df[x_col]
    x_labels = [str(item) for item in x_col]

    # set formatters automatically if not already set, try and see if we can parse datetime values
    for col in df.columns:
        if col not in formats:
            dtype = df.dtypes[col]
            if np.issubdtype(dtype, np.number):
                formats[col] = FormatNumber()
            elif np.issubdtype(dtype, np.datetime64):
                formats[col] = FormatDateTime()
            elif np.issubdtype(dtype, np.object_):
                first = df[col].iloc[0]
                try:
                    _ = float(first)
                    formats[col] = FormatNumber()
                except:
                    try:
                        _ = dateutil.parser.parse(first)
                        formats[col] = FormatDateTime()
                    except:
                        raise ValueError("unknown format for column %s, must be a number type or datetime" % (col,))


    

    dataset = DataSet()
    for i in range(len(y_col)):
        channel = df[x_col + [y_col[i]]].dropna()


        dataset.append(Data(
            channel[x_col].values,
            channel[y_col[i]].values,
            name=name[i],
            formats=formats,
            x_labels=x_labels,
            y_label=str(y_col[i]),
        ))
    if dataset.get_output_dims() == 1:
        return dataset[0]
    return dataset

################################################################
################################################################
################################################################

class DataSet:
    def __init__(self, *args):
        """
        DataSet is a class that holds multiple Data objects as channels.

        Args:
            *args (mogptk.data.Data, mogptk.dataset.DataSet, list, dict): Accepts multiple arguments, each of which should be either a DataSet or Data object, a list of Data objects or a dictionary of Data objects. Each Data object will be added to the list of channels. In case of a dictionary, the key will set the name of the Data object. If a DataSet is passed, its channels will be added.

        Examples:
            >>> dataset = mogptk.DataSet(channel_a, channel_b, channel_c)
        """

        self.channels = []
        for arg in args:
            self.append(arg)

    def __iter__(self):
        return self.channels.__iter__()

    def __len__(self):
        return len(self.channels)

    def __getitem__(self, key):
        if isinstance(key, str):
            return self.channels[self.get_names().index(key)]
        return self.channels[key]

    def __str__(self):
        return self.__repr__()
    
    def __repr__(self):
        s = ''
        for channel in self.channels:
            s += channel.__repr__() + "\n"
        return s

    def append(self, arg):
        """
        Append channel(s) to DataSet.
        
        Args:
            arg (mogptk.data.Data, mogptk.dataset.DataSet, list, dict): Argument can be either a DataSet or Data object, a list of Data objects or a dictionary of Data objects. Each Data object will be added to the list of channels. In case of a dictionary, the key will set the name of the Data object. If a DataSet is passed, its channels will be added.

        Examples:
            >>> dataset.append(mogptk.LoadFunction(lambda x: np.sin(5*x[:,0]), n=200, start=0.0, end=4.0, name='A'))
        """
        if isinstance(arg, Data):
            self.channels.append(arg)
        elif isinstance(arg, DataSet):
            for val in arg.channels:
                self.channels.append(val)
        elif isinstance(arg, list) and all(isinstance(val, Data) for val in arg):
            for val in arg:
                self.channels.append(val)
        elif isinstance(arg, dict) and all(isinstance(val, Data) for val in arg.values()):
            for key, val in arg.items():
                val.name = key
                self.channels.append(val)
        else:
            raise Exception("unknown data type %s in append to DataSet" % (type(arg)))
        return self

    def get_input_dims(self):
        """
        Return the input dimensions per channel.

        Returns:
            list: List of input dimensions per channel.

        Examples:
            >>> dataset.get_input_dims()
            [2, 1]
        """
        return [channel.get_input_dims() for channel in self.channels]

    def get_output_dims(self):
        """
        Return the output dimensions of the dataset, i.e. the number of channels.

        Returns:
            int: Output dimensions.

        Examples:
            >>> dataset.get_output_dims()
            4
        """
        return len(self.channels)

    def get_names(self):
        """
        Return the names of the channels.

        Returns:
            list: List of names.

        Examples:
            >>> dataset.get_names()
            ['A', 'B', 'C']
        """
        return [channel.get_name() if channel.get_name() != "" else "#"+str(i+1) for i, channel in enumerate(self.channels)]

    def get(self, index):
        """
        Return Data object given a channel index or name.

        Args:
            index (int, str): Index or name of the channel.

        Returns:
            mogptk.data.Data: Channel data.

        Examples:
            >>> channel = dataset.get('A')
        """
        if isinstance(index, int):
            if index < len(self.channels):
                return self.channels[index]
        elif isinstance(index, str):
            for channel in self.channels:
                if channel.name == index:
                    return channel
        raise ValueError("channel '%d' does not exist in DataSet" % (index))
    
    # TODO: rename to training data?
    def get_data(self):
        """
        Returns observations.

        Returns:
            list: X data of shape (n,input_dims) per channel.
            list: Y data of shape (n,) per channel.

        Examples:
            >>> x, y = dataset.get_data()
        """
        return [channel.get_data()[0] for channel in self.channels], [channel.get_data()[1] for channel in self.channels]
    
    def get_all(self):
        """
        Returns all observations (including removed observations).

        Returns:
            list: X data of shape (n,input_dims) per channel.
            list: Y data of shape (n,) per channel.

        Examples:
            >>> x, y = dataset.get_all()
        """
        return [channel.get_all()[0] for channel in self.channels], [channel.get_all()[1] for channel in self.channels]

    # TODO: rename to test data?
    def get_removed(self):
        """
        Returns the removed observations.

        Returns:
            list: X data of shape (n,input_dims) per channel.
            list: Y data of shape (n,) per channel.

        Examples:
            >>> x, y = dataset.get_removed()
        """
        return [channel.get_removed()[0] for channel in self.channels], [channel.get_removed()[1] for channel in self.channels]
    
    def get_pred(self, name, sigma=2):
        """
        Returns the prediction of a given name with a normal variance of sigma.

        Args:
            name (str): Name of the prediction, equals the name of the model that made the prediction.
            sigma (float): The uncertainty interval calculated at mean-sigma*var and mean+sigma*var. Defaults to 2,

        Returns:
            list: X prediction of shape (n,input_dims) per channel.
            list: Y mean prediction of shape (n,) per channel.
            list: Y lower prediction of uncertainty interval of shape (n,) per channel.
            list: Y upper prediction of uncertainty interval of shape (n,) per channel.

        Examples:
            >>> x, y_mean, y_var_lower, y_var_upper = dataset.get_pred('MOSM', sigma=1)
        """
        x = []
        mu = []
        lower = []
        upper = []
        for channel in self.channels:
            channel_x, channel_mu, channel_lower, channel_upper = channel.get_pred(name, sigma)
            x.append(channel_x)
            mu.append(channel_mu)
            lower.append(channel_lower)
            upper.append(channel_upper)
        return x, mu, lower, upper

    def set_pred(self, x):
        """
        Set the prediction range per channel.

        Args:
            x (list, dict): Array of shape (n,) or (n,input_dims) per channel with prediction X values. If a dictionary is passed, the index is the channel index or name.

        Examples:
            >>> dataset.set_pred([[5.0, 5.5, 6.0, 6.5, 7.0], [0.1, 0.2, 0.3]])
            >>> dataset.set_pred({'A': [5.0, 5.5, 6.0, 6.5, 7.0], 'B': [0.1, 0.2, 0.3]})
        """
        if isinstance(x, list):
            if len(x) != len(self.channels):
                raise ValueError("prediction x expected to be a list of shape (output_dims,n)")

            for i, channel in enumerate(self.channels):
                channel.set_pred(x[i])
        elif isinstance(x, dict):
            for name in x:
                self.get(name).set_pred(x[name])
        else:
            for i, channel in enumerate(self.channels):
                channel.set_pred(x)

    def set_pred_range(self, start, end, n=None, step=None):
        """
        Set the prediction range per channel. Inputs should be lists of shape (input_dims,) for each channel or dicts where the keys are the channel indices.

        Args:
            start (list, dict): Start values for prediction range per channel.
            end (list, dict): End values for prediction range per channel.
            n (list, dict, optional): Number of points for prediction range per channel.
            step (list, dict, optional): Step size for prediction range per channel.

        Examples:
            >>> dataset.set_pred_range([2, 3], [5, 6], [4, None], [None, 0.5])
            >>> dataset.set_pred_range(0.0, 5.0, n=200) # the same for each channel
        """
        if not isinstance(start, (list, dict)):
            start = [start] * self.get_output_dims()
        elif isinstance(start, dict):
            start = [start[name] for name in self.get_names()]
        if not isinstance(end, (list, dict)):
            end = [end] * self.get_output_dims()
        elif isinstance(end, dict):
            end = [end[name] for name in self.get_names()]
        if n == None:
            n = [None] * self.get_output_dims()
        elif not isinstance(n, (list, dict)):
            n = [n] * self.get_output_dims()
        elif isinstance(n, dict):
            n = [n[name] for name in self.get_names()]
        if step == None:
            step = [None] * self.get_output_dims()
        elif not isinstance(step, (list, dict)):
            step = [step] * self.get_output_dims()
        elif isinstance(step, dict):
            step = [step[name] for name in self.get_names()]

        if len(start) != len(self.channels) or len(end) != len(self.channels) or len(n) != len(self.channels) or len(step) != len(self.channels):
            raise ValueError("start, end, n, and/or step must be lists of shape (output_dims,n)")

        for i, channel in enumerate(self.channels):
            channel.set_pred_range(start[i], end[i], n[i], step[i])
    
    def get_nyquist_estimation(self):
        """
        Estimate nyquist frequency by taking 0.5/(minimum distance of points).

        Returns:
            list: Nyquist frequency array of shape (input_dims) per channel.

        Examples:
            >>> freqs = dataset.get_nyquist_estimation()
        """
        return [channel.get_nyquist_estimation() for channel in self.channels]
    
    def get_bnse_estimation(self, Q, n=5000):
        """
        Peaks estimation using BNSE (Bayesian Non-parametric Spectral Estimation).

        Args:
            Q (int): Number of peaks to find, defaults to 1.
            n (int): Number of points of the grid to evaluate frequencies, defaults to 5000.

        Returns:
            list: Amplitude array of shape (input_dims,Q) per channel.
            list: Frequency array of shape (input_dims,Q) per channel.
            list: Variance array of shape (input_dims,Q) per channel.

        Examples:
            >>> amplitudes, means, variances = dataset.get_bnse_estimation()
        """
        amplitudes = []
        means = []
        variances = []
        for channel in self.channels:
            channel_amplitudes, channel_means, channel_variances = channel.get_bnse_estimation(Q, n)
            amplitudes.append(channel_amplitudes)
            means.append(channel_means)
            variances.append(channel_variances)
        return amplitudes, means, variances
    
    def get_ls_estimation(self, Q, n=50000):
        """
        Peaks estimation using Lomb Scargle.

        Args:
            Q (int): Number of peaks to find, defaults to 1.
            n (int): Number of points of the grid to evaluate frequencies, defaults to 50000.

        Returns:
            list: Amplitude array of shape (input_dims,Q) per channel.
            list: Frequency array of shape (input_dims,Q) per channel.
            list: Variance array of shape (input_dims,Q) per channel.

        Examples:
            >>> amplitudes, means, variances = dataset.get_ls_estimation()
        """
        amplitudes = []
        means = []
        variances = []
        for channel in self.channels:
            channel_amplitudes, channel_means, channel_variances = channel.get_ls_estimation(Q, n)
            amplitudes.append(channel_amplitudes)
            means.append(channel_means)
            variances.append(channel_variances)
        return amplitudes, means, variances

    def to_kernel(self):
        """
        Return the data vectors in the format as used by the kernels.

        Returns:
            numpy.ndarray: X data of shape (n,2) where X[:,0] contains the channel indices and X[:,1] the X values.
            numpy.ndarray: Y data.

        Examples:
            >>> x, y = dataset.to_kernel()
        """
        x = [channel.X[channel.mask] for channel in self.channels]
        y = [channel.Y[channel.mask] for channel in self.channels]

        chan = [i * np.ones(len(x[i])) for i in range(len(x))]
        chan = np.concatenate(chan).reshape(-1, 1)
        
        x = np.concatenate(x)
        x = np.concatenate((chan, x), axis=1)
        if y == None:
            return x

        y = np.concatenate(y).reshape(-1, 1)
        return x, y

    def to_kernel_pred(self):
        """
        Return the prediction input vectors in the format as used by the kernels.

        Returns:
            numpy.ndarray: X data of shape (n,2) where X[:,0] contains the channel indices and X[:,1] the X values.

        Examples:
            >>> x = dataset.to_kernel_pred()
        """
        x = [channel.X_pred for channel in self.channels]

        chan = [i * np.ones(len(x[i])) for i in range(len(x))]
        chan = np.concatenate(chan).reshape(-1, 1)
        if len(chan) == 0:
            return np.array([]).reshape(-1, 1)

        x = np.concatenate(x)
        x = np.concatenate((chan, x), axis=1)
        return x

    def from_kernel_pred(self, name, mu, var):
        """
        Returns the predictions from the format as used by the kernels. The prediction is stored in the Data class by the given name.

        Args:
            name (str): Name to store the prediction under.
            mu (numpy.ndarray): Y mean prediction of shape (m*n(m)), i.e. a flat array of n(m) data points per channel m.
            var (numpy.ndarray): Y variance prediction of shape (m*n(m)), i.e. a flat array of n(m) data points per channel m.

        Examples:
            >>> x = np.array([0.0, 1.0, 2.0, 3.0, 4.0])
            >>> mu, var = model.model.predict_f(x)
            >>> dataset.from_kernel_pred('MOSM', mu, var)
        """
        N = [len(channel.X_pred) for channel in self.channels]
        if len(mu) != len(var) or sum(N) != len(mu):
            raise ValueError("prediction mu or var different length from prediction x")

        i = 0
        for idx in range(len(self.channels)):
            self.channels[idx].Y_mu_pred[name] = np.squeeze(mu[i:i+N[idx]])
            self.channels[idx].Y_var_pred[name] = np.squeeze(var[i:i+N[idx]])
            i += N[idx]

    def copy(self):
        """
        Make a deep copy of DataSet.

        Returns:
            mogptk.dataset.DataSet

        Examples:
            >>> other = dataset.copy()
        """
        return copy.deepcopy(self)

    def plot(self, title=None, figsize=(12, 8)):
        """
        Plot each Data channel.

        Args:
            title (str, optional): Set the title of the plot.

        Returns:
            matplotlib.figure.Figure: The figure.
            list of matplotlib.axes.Axes: List of axes.

        Examples:
            >>> fig, axes = dataset.plot('Title')
        """
        fig, axes = plt.subplots(self.get_output_dims(), 1, constrained_layout=True, squeeze=False, figsize=figsize)
        if title != None:
            fig.suptitle(title)

        for channel in range(self.get_output_dims()):
            self.channels[channel].plot(ax=axes[channel,0])

        return fig, axes
<|MERGE_RESOLUTION|>--- conflicted
+++ resolved
@@ -74,15 +74,9 @@
     df = df[x_col + y_col]
     if len(df.index) == 0:
         raise ValueError("dataframe cannot be empty")
-<<<<<<< HEAD
     #df = df.dropna()
     #if len(df.index) == 0:
     #    raise ValueError("dataframe has NaN values for every row, consider selecting X and Y columns that have valid values by setting x_col and y_col")
-=======
-
-    if len(df.index) == 0:
-        raise ValueError("dataframe has NaN values for every row, consider selecting X and Y columns that have valid values by setting x_col and y_col")
->>>>>>> ee59e2de
 
     input_dims = len(x_col)
     x_data = df[x_col]
